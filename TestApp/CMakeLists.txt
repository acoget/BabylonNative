set(SCRIPTS
    "Scripts/babylon.glTF2FileLoader.js"
    "Scripts/babylon.max.js"
    "Scripts/experience.js"
    "Scripts/playground_runner.js")

set(SOURCES
    ${SCRIPTS}
    "Source/Shared/InputManager.cpp"
    "Source/Shared/InputManager.h")
if(BABYLON_NATIVE_PLATFORM STREQUAL "Win32")
    set(SOURCES
        ${SOURCES}
        "Source/Win32/App.cpp"
        "Source/Win32/App.h"
        "Source/Win32/App.ico"
        "Source/Win32/App.rc"
        "Source/Win32/Resource.h"
        "Source/Win32/small.ico"
        "Source/Win32/targetver.h")
elseif(BABYLON_NATIVE_PLATFORM STREQUAL "UWP")
    set(APPX_FILES "Source/UWP/Package.appxmanifest" "Source/UWP/TemporaryKey.pfx")
    set_property(SOURCE ${APPX_FILES} PROPERTY VS_DEPLOYMENT_CONTENT 1)

    set(APPX_ASSETS
        "Source/UWP/Assets/LockScreenLogo.scale-200.png"
        "Source/UWP/Assets/SplashScreen.scale-200.png"
        "Source/UWP/Assets/Square44x44Logo.scale-200.png"
        "Source/UWP/Assets/Square44x44Logo.targetsize-24_altform-unplated.png"
        "Source/UWP/Assets/Square150x150Logo.scale-200.png"
        "Source/UWP/Assets/StoreLogo.png"
        "Source/UWP/Assets/Wide310x150Logo.scale-200.png")
    set_property(SOURCE ${APPX_ASSETS} PROPERTY VS_DEPLOYMENT_CONTENT 1)
    set_property(SOURCE ${APPX_ASSETS} PROPERTY VS_DEPLOYMENT_LOCATION "Assets")

    set(SOURCES
        ${SOURCES}
        ${APPX_FILES}
        ${APPX_ASSETS}
        "Source/UWP/App.cpp"
        "Source/UWP/App.h")

elseif(APPLE)
    if(IOS)
        set(PLIST_FILE "${CMAKE_CURRENT_LIST_DIR}/Source/iOS/Info.plist")

<<<<<<< HEAD
        set(STORYBOARD "${CMAKE_CURRENT_LIST_DIR}/Source/iOS/Base.lproj/Main.storyboard"
                       "${CMAKE_CURRENT_LIST_DIR}/Source/iOS/Base.lproj/LaunchScreen.storyboard")
        set(RESOURCE_FILES ${STORYBOARD} ${SCRIPTS})
        set(ADDITIONAL_LIBRARIES z)
        set(SOURCES
            ${SOURCES}
            "Source/iOS/AppDelegate.swift"
            "Source/iOS/ViewController.swift"
            "Source/iOS/LibNativeBridge.h"
            "Source/iOS/LibNativeBridge.mm")
    else()
        set(PLIST_FILE "${CMAKE_CURRENT_LIST_DIR}/Source/macOS/Info.plist")
=======
    set(STORYBOARD "${CMAKE_CURRENT_LIST_DIR}/Source/macOS/Base.lproj/Main.storyboard")
    set(JSSCRIPT "${CMAKE_CURRENT_LIST_DIR}/Scripts/babylon.glTF2FileLoader.js"
                "${CMAKE_CURRENT_LIST_DIR}/Scripts/babylon.max.js"
                "${CMAKE_CURRENT_LIST_DIR}/Scripts/experience.js"
                "${CMAKE_CURRENT_LIST_DIR}/Scripts/playground_runner.js")
    set(RESOURCE_FILES ${STORYBOARD} ${JSSCRIPT})
>>>>>>> 37a3c6b2

        set(STORYBOARD "${CMAKE_CURRENT_LIST_DIR}/Source/macOS/Base.lproj/Main.storyboard")
        set(RESOURCE_FILES ${STORYBOARD})

        set(SOURCES
            ${SOURCES}
            "Source/macOS/main.m"
            "Source/macOS/AppDelegate.m"
            "Source/macOS/AppDelegate.h"
            "Source/macOS/ViewController.mm"
            "Source/macOS/ViewController.h")
    endif()
endif()

<<<<<<< HEAD
if(BABYLON_NATIVE_PLATFORM STREQUAL "Win32" OR BABYLON_NATIVE_PLATFORM STREQUAL "UWP")
    set(WIN32_EXECUTABLE TRUE)
    add_executable(TestApp WIN32 ${SOURCES} ${RESOURCE_FILES})
else()
    add_executable(TestApp ${SOURCES} ${RESOURCE_FILES})
endif()


=======
if(APPLE)
    find_library(JSCORE_LIBRARY JavaScriptCore)
endif()

set(WIN32_EXECUTABLE TRUE)
add_executable(TestApp WIN32 ${SOURCES} ${RESOURCE_FILES})
>>>>>>> 37a3c6b2
set_property(DIRECTORY ${CMAKE_SOURCE_DIR} PROPERTY VS_STARTUP_PROJECT TestApp)

source_group(TREE "${CMAKE_CURRENT_SOURCE_DIR}" FILES ${SOURCES})

target_compile_definitions(TestApp PRIVATE UNICODE)
target_compile_definitions(TestApp PRIVATE _UNICODE)

if(WINDOWS_STORE)
    target_compile_options(TestApp PRIVATE /ZW)
    target_compile_options(TestApp PRIVATE /await)
endif()

target_include_directories(TestApp PRIVATE "Source")

<<<<<<< HEAD
target_link_libraries(TestApp PRIVATE Library ${ADDITIONAL_LIBRARIES})

if(APPLE)

    if(IOS)
        set_target_properties(TestApp PROPERTIES
            MACOSX_BUNDLE true
            MACOSX_BUNDLE_INFO_PLIST "${PLIST_FILE}"
            XCODE_ATTRIBUTE_CLANG_ENABLE_OBJC_ARC YES
            RESOURCE "${RESOURCE_FILES}"

            XCODE_ATTRIBUTE_IPHONEOS_DEPLOYMENT_TARGET 9.0
            XCODE_ATTRIBUTE_PRODUCT_BUNDLE_IDENTIFIER "com.BabylonNative.TestApp.iOS"

            XCODE_ATTRIBUTE_ENABLE_BITCODE NO

            XCODE_ATTRIBUTE_SWIFT_VERSION "4.0"
            XCODE_ATTRIBUTE_SWIFT_OBJC_BRIDGING_HEADER "${CMAKE_CURRENT_LIST_DIR}/Source/iOS/LibNativeBridge.h"
            XCODE_ATTRIBUTE_LD_RUNPATH_SEARCH_PATHS "@executable_path/Frameworks"
            XCODE_ATTRIBUTE_ALWAYS_EMBED_SWIFT_STANDARD_LIBRARIES YES

            # CMake seems to add a custom flag "-Wno-unknown-pragmas" to the Swift compiler. That flag is used for Clang,
            # So we need to make sure we override it with nothing here in order to compile Swift.
            XCODE_ATTRIBUTE_OTHER_SWIFT_FLAGS "")
=======
target_link_libraries(TestApp PRIVATE Library ${JSCORE_LIBRARY})
>>>>>>> 37a3c6b2

            # Swift support
            set(CMAKE_Swift_COMPILER_FORCED TRUE)
            set(CMAKE_Swift_LANGUAGE_VERSION 4.0)
            enable_language(Swift)
    else()
        set_target_properties(TestApp PROPERTIES
            MACOSX_BUNDLE true
            MACOSX_BUNDLE_INFO_PLIST "${PLIST_FILE}"
            XCODE_ATTRIBUTE_CLANG_ENABLE_OBJC_ARC YES
            RESOURCE "${RESOURCE_FILES}"
            FOLDER "TestApp")
    endif()
endif()

if(WINDOWS_STORE)
    set_property(SOURCE ${SCRIPTS} PROPERTY VS_DEPLOYMENT_CONTENT 1)
    set_property(SOURCE ${SCRIPTS} PROPERTY VS_DEPLOYMENT_LOCATION "Scripts")
else()
    foreach(script ${SCRIPTS})
        add_custom_command(
            OUTPUT "${script}"
            COMMAND "${CMAKE_COMMAND}" -E copy "${CMAKE_CURRENT_SOURCE_DIR}/${script}" "${CMAKE_CURRENT_BINARY_DIR}/${script}"
            COMMENT "Copying ${script}"
            MAIN_DEPENDENCY "${CMAKE_CURRENT_SOURCE_DIR}/${script}")
    endforeach()
endif()

foreach(dependency ${BABYLON_NATIVE_DEPENDENCIES})
    add_custom_command(TARGET TestApp POST_BUILD COMMAND ${CMAKE_COMMAND} -E copy_if_different ${dependency} $<TARGET_FILE_DIR:TestApp>)
endforeach(dependency)<|MERGE_RESOLUTION|>--- conflicted
+++ resolved
@@ -44,7 +44,6 @@
     if(IOS)
         set(PLIST_FILE "${CMAKE_CURRENT_LIST_DIR}/Source/iOS/Info.plist")
 
-<<<<<<< HEAD
         set(STORYBOARD "${CMAKE_CURRENT_LIST_DIR}/Source/iOS/Base.lproj/Main.storyboard"
                        "${CMAKE_CURRENT_LIST_DIR}/Source/iOS/Base.lproj/LaunchScreen.storyboard")
         set(RESOURCE_FILES ${STORYBOARD} ${SCRIPTS})
@@ -57,14 +56,7 @@
             "Source/iOS/LibNativeBridge.mm")
     else()
         set(PLIST_FILE "${CMAKE_CURRENT_LIST_DIR}/Source/macOS/Info.plist")
-=======
-    set(STORYBOARD "${CMAKE_CURRENT_LIST_DIR}/Source/macOS/Base.lproj/Main.storyboard")
-    set(JSSCRIPT "${CMAKE_CURRENT_LIST_DIR}/Scripts/babylon.glTF2FileLoader.js"
-                "${CMAKE_CURRENT_LIST_DIR}/Scripts/babylon.max.js"
-                "${CMAKE_CURRENT_LIST_DIR}/Scripts/experience.js"
-                "${CMAKE_CURRENT_LIST_DIR}/Scripts/playground_runner.js")
-    set(RESOURCE_FILES ${STORYBOARD} ${JSSCRIPT})
->>>>>>> 37a3c6b2
+        set(STORYBOARD "${CMAKE_CURRENT_LIST_DIR}/Source/macOS/Base.lproj/Main.storyboard")
 
         set(STORYBOARD "${CMAKE_CURRENT_LIST_DIR}/Source/macOS/Base.lproj/Main.storyboard")
         set(RESOURCE_FILES ${STORYBOARD})
@@ -76,10 +68,15 @@
             "Source/macOS/AppDelegate.h"
             "Source/macOS/ViewController.mm"
             "Source/macOS/ViewController.h")
+            ${JSCORE_LIBRARY}
     endif()
+    set(JSSCRIPT "${CMAKE_CURRENT_LIST_DIR}/Scripts/babylon.glTF2FileLoader.js"
+        "${CMAKE_CURRENT_LIST_DIR}/Scripts/babylon.max.js"
+        "${CMAKE_CURRENT_LIST_DIR}/Scripts/experience.js"
+        "${CMAKE_CURRENT_LIST_DIR}/Scripts/playground_runner.js")
+    set(RESOURCE_FILES ${STORYBOARD} ${JSSCRIPT})
 endif()
 
-<<<<<<< HEAD
 if(BABYLON_NATIVE_PLATFORM STREQUAL "Win32" OR BABYLON_NATIVE_PLATFORM STREQUAL "UWP")
     set(WIN32_EXECUTABLE TRUE)
     add_executable(TestApp WIN32 ${SOURCES} ${RESOURCE_FILES})
@@ -88,14 +85,10 @@
 endif()
 
 
-=======
 if(APPLE)
     find_library(JSCORE_LIBRARY JavaScriptCore)
 endif()
 
-set(WIN32_EXECUTABLE TRUE)
-add_executable(TestApp WIN32 ${SOURCES} ${RESOURCE_FILES})
->>>>>>> 37a3c6b2
 set_property(DIRECTORY ${CMAKE_SOURCE_DIR} PROPERTY VS_STARTUP_PROJECT TestApp)
 
 source_group(TREE "${CMAKE_CURRENT_SOURCE_DIR}" FILES ${SOURCES})
@@ -110,11 +103,9 @@
 
 target_include_directories(TestApp PRIVATE "Source")
 
-<<<<<<< HEAD
 target_link_libraries(TestApp PRIVATE Library ${ADDITIONAL_LIBRARIES})
 
 if(APPLE)
-
     if(IOS)
         set_target_properties(TestApp PROPERTIES
             MACOSX_BUNDLE true
@@ -135,9 +126,6 @@
             # CMake seems to add a custom flag "-Wno-unknown-pragmas" to the Swift compiler. That flag is used for Clang,
             # So we need to make sure we override it with nothing here in order to compile Swift.
             XCODE_ATTRIBUTE_OTHER_SWIFT_FLAGS "")
-=======
-target_link_libraries(TestApp PRIVATE Library ${JSCORE_LIBRARY})
->>>>>>> 37a3c6b2
 
             # Swift support
             set(CMAKE_Swift_COMPILER_FORCED TRUE)
