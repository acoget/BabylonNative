--- conflicted
+++ resolved
@@ -11,7 +11,6 @@
 - (void)viewDidLoad {
     [super viewDidLoad];
 
-<<<<<<< HEAD
 }
 
 void MacLogMessage(const char *outputString)
@@ -35,14 +34,13 @@
     babylon::Runtime::RegisterLogOutput(MacLogMessage);
     babylon::Runtime::RegisterWarnOutput(MacWarnMessage);
     babylon::Runtime::RegisterErrorOutput(MacErrorMessage);
-    
-    NSWindow* nativeWindow = [[self view] window];
-    runtime = std::make_unique<babylon::RuntimeApple>((__bridge void*)nativeWindow, "file:///Users/cedricguillemet/dev/BabylonJS/BabylonNative/TestApp");
-=======
+
     NSBundle *main = [NSBundle mainBundle];
     NSURL * resourceUrl = [main resourceURL];
-    runtime = std::make_unique<babylon::RuntimeApple>(nullptr, [resourceUrl fileSystemRepresentation]);
->>>>>>> f5fd020c
+
+    NSWindow* nativeWindow = [[self view] window];
+    runtime = std::make_unique<babylon::RuntimeApple>((__bridge void*)nativeWindow, [resourceUrl fileSystemRepresentation]);
+
     inputBuffer = std::make_unique<InputManager::InputBuffer>(*runtime);
     InputManager::Initialize(*runtime, *inputBuffer);
     
